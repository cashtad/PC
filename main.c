#include <stdio.h>
#include <stdlib.h>
#include <math.h>
#include <ctype.h>
#include <string.h>
#include <time.h>

// Token types
typedef enum TokenType {
    TOKEN_NUM,      // Numeric token
    TOKEN_ID,       // Identifier token (e.g., variable names)
    TOKEN_FUNC,     // Function name token
    TOKEN_PLUS,     // '+' operator token
    TOKEN_MINUS,    // '-' operator token
    TOKEN_MUL,      // '*' operator token
    TOKEN_DIV,      // '/' operator token
    TOKEN_LPAREN,   // Left parenthesis token '('
    TOKEN_RPAREN,   // Right parenthesis token ')'
    TOKEN_POW,      // '^' operator token (for exponentiation)
    TOKEN_EOF       // End of input token
} TokenType;

// Token structure
typedef struct Token {
    TokenType type; // Type of token
    union {
        double num;  // For numeric values
        char id[64]; // For variable identifiers
        char func[64]; // For function names
    };
} Token;

// Lexer structure to store the current state of lexical analysis
typedef struct Lexer {
    const char* text;  // Input text being parsed
    size_t pos;        // Current position in the text
    char current_char; // Current character being analyzed
} Lexer;

// Node types for the abstract syntax tree (AST)
typedef struct Node {
    enum type { NODE_NUM, NODE_ID, NODE_FUNC, NODE_OP } type; // Node type (numeric, identifier, function, operator)
    union {
        double num; // For numeric values
        char id[64]; // For variable identifiers
        struct { char func[64]; struct Node* arg; } func; // For functions and their arguments
        struct { char op; struct Node* left; struct Node* right; } op; // For binary operations
    };
} Node;

typedef struct Limits {
    double x_min;
    double x_max;
    double y_min;
    double y_max;
} Limits;

Limits parse_limits(const char* limits_str) {
    Limits limits = {-10, 10, -10, 10};  // Значения по умолчанию
    sscanf(limits_str, "%lf:%lf:%lf:%lf", &limits.x_min, &limits.x_max, &limits.y_min, &limits.y_max);
    return limits;
}

// Function prototypes
Lexer* create_lexer(const char* text);
void advance(Lexer* lexer);
void skip_whitespace(Lexer* lexer);
Token get_next_token(Lexer* lexer);
Node* parse_expr(Lexer* lexer);
Node* parse_factor(Lexer* lexer);
Node* parse_term(Lexer* lexer);
double evaluate(Node* node);
void free_node(Node* node);

Lexer* create_lexer(const char* text) {
    Lexer* lexer = (Lexer*)malloc(sizeof(Lexer));
    lexer->text = text;
    lexer->pos = 0;
    lexer->current_char = text[0];
    return lexer;
}

// Advances the lexer's position by one character
void advance(Lexer* lexer) {
    lexer->pos++;
    if (lexer->pos < strlen(lexer->text)) {
        lexer->current_char = lexer->text[lexer->pos];
    } else {
        lexer->current_char = '\0';  // End of input
    }
}

// Skips whitespace characters in the input
void skip_whitespace(Lexer* lexer) {
    while (lexer->current_char != '\0' && isspace(lexer->current_char)) {
        advance(lexer);
    }
}

// Extracts the next token from the input stream
Token get_next_token(Lexer* lexer) {
    while (lexer->current_char != '\0') {
        if (isspace(lexer->current_char)) {
            skip_whitespace(lexer);
            continue;
        }

        // Handle numbers (including floating point)
        if (isdigit(lexer->current_char) || lexer->current_char == '.') {
            Token token = { TOKEN_NUM, .num = 0.0 };
            double fraction = 1.0;
            int is_fraction = 0;

            // Handle both integer and floating-point parts
            while (isdigit(lexer->current_char) || lexer->current_char == '.') {
                if (lexer->current_char == '.') {
                    is_fraction = 1; // Start of fractional part
                    advance(lexer);
                    continue;
                }
                if (is_fraction) {
                    fraction *= 0.1;
                    token.num += (lexer->current_char - '0') * fraction;
                } else {
                    token.num = token.num * 10 + (lexer->current_char - '0');
                }
                advance(lexer);
            }

            // printf("Token: NUM(%.6f)\n", token.num);
            return token;
        }

        // Handle identifiers and function names
        if (isalpha(lexer->current_char)) {
            Token token;
            size_t len = 0;
            while (isalpha(lexer->current_char)) {
                if (len < 63) {
                    token.func[len++] = lexer->current_char; // Use func for both ID and function names
                }
                advance(lexer);
            }
            token.func[len] = '\0';

            // Check if it's a recognized function
            if (strcmp(token.func, "cos") == 0 ||
                strcmp(token.func, "sin") == 0 ||
                strcmp(token.func, "tan") == 0 ||
                strcmp(token.func, "abs") == 0 ||
                strcmp(token.func, "ln") == 0 ||
                strcmp(token.func, "log") == 0 ||
                strcmp(token.func, "asin") == 0 ||
                strcmp(token.func, "acos") == 0 ||
                strcmp(token.func, "atan") == 0 ||
                strcmp(token.func, "sinh") == 0 ||
                strcmp(token.func, "cosh") == 0 ||
                strcmp(token.func, "tanh") == 0 ||
                strcmp(token.func, "exp") == 0) {
                token.type = TOKEN_FUNC;
                return token;
    }
            token.type = TOKEN_ID;
            //printf("Token: ID(%s)\n", token.func);
            return token;
        }

        // Handle operators and parentheses
        if (lexer->current_char == '+') {
            advance(lexer);
            //printf("Token: PLUS\n");
            return (Token){ TOKEN_PLUS };
        }

        if (lexer->current_char == '-') {
            advance(lexer);
            //printf("Token: MINUS\n");
            return (Token){ TOKEN_MINUS };
        }

        if (lexer->current_char == '*') {
            advance(lexer);
            //printf("Token: MUL\n");
            return (Token){ TOKEN_MUL };
        }

        if (lexer->current_char == '/') {
            advance(lexer);
            //printf("Token: DIV\n");
            return (Token){ TOKEN_DIV };
        }

        if (lexer->current_char == '(') {
            advance(lexer);
            //printf("Token: LPAREN\n");
            return (Token){ TOKEN_LPAREN };
        }

        if (lexer->current_char == ')') {
            advance(lexer);
            //printf("Token: RPAREN\n");
            return (Token){ TOKEN_RPAREN };
        }

        if (lexer->current_char == '^') {
            advance(lexer);
            return (Token){ TOKEN_POW };
        }

        // Handle unknown characters
        fprintf(stderr, "Error: unknown character '%c'\n", lexer->current_char);
        exit(EXIT_FAILURE);
    }

    //printf("Token: EOF\n");
    return (Token){ TOKEN_EOF };
}

// Parses a full expression (supporting addition and subtraction)
Node* parse_expr(Lexer* lexer);

// Parses a factor (number, identifier, function, or parenthesized expression)
Node* parse_factor(Lexer* lexer) {
    Token token = get_next_token(lexer);
    Node* node = NULL;

    // Handle unary minus
    if (token.type == TOKEN_MINUS) {
        node = (Node*)malloc(sizeof(Node));
        node->type = NODE_OP;
        node->op.op = '-';
        node->op.left = NULL; // // No left operand for unary operators
        node->op.right = parse_factor(lexer); // Parse right operand
    } else if (token.type == TOKEN_NUM) {
        // Handle numeric literals
        node = (Node*)malloc(sizeof(Node));
        node->type = NODE_NUM;
        node->num = token.num;
    } else if (token.type == TOKEN_ID) {
        // Handle identifiers
        node = (Node*)malloc(sizeof(Node));
        node->type = NODE_ID;
        strcpy(node->id, token.id);
    } else if (token.type == TOKEN_FUNC) {
        // Handle function calls
        node = (Node*)malloc(sizeof(Node));
        node->type = NODE_FUNC;
        strcpy(node->func.func, token.func);

        token = get_next_token(lexer); // Expect '('
        if (token.type != TOKEN_LPAREN) {
            fprintf(stderr, "Error: expected '(' after function '%s'\n", node->func.func);
            exit(EXIT_FAILURE);
        }
        node->func.arg = parse_expr(lexer); // Parse function argument
        token = get_next_token(lexer); // Expect ')'
        if (token.type != TOKEN_RPAREN) {
            fprintf(stderr, "Error: expected closing parenthesis\n");
            exit(EXIT_FAILURE);
        }
    } else if (token.type == TOKEN_LPAREN) {
        // Handle parenthesized expressions
        node = parse_expr(lexer);
        token = get_next_token(lexer); // Expect ')'
        if (token.type != TOKEN_RPAREN) {
            fprintf(stderr, "Error: expected closing parenthesis\n");
            exit(EXIT_FAILURE);
        }
    } else {
        fprintf(stderr, "Error: unexpected token\n");
        exit(EXIT_FAILURE);
    }

    return node;
}


// Parses a term
Node* parse_term(Lexer* lexer) {
    Node* node = parse_factor(lexer);
    Token token = get_next_token(lexer);

    // Handle multiplication, division, and exponentiation
    while (token.type == TOKEN_MUL || token.type == TOKEN_DIV || token.type == TOKEN_POW) {
        Node* new_node = (Node*)malloc(sizeof(Node));
        new_node->type = NODE_OP;

        if (token.type == TOKEN_MUL) {
            new_node->op.op = '*';
        } else if (token.type == TOKEN_DIV) {
            new_node->op.op = '/';
        } else if (token.type == TOKEN_POW) {
            new_node->op.op = '^';
        }

        new_node->op.left = node;
        new_node->op.right = parse_factor(lexer);
        node = new_node;
        token = get_next_token(lexer);
    }

    lexer->pos--; // Return last token
    lexer->current_char = lexer->text[lexer->pos];
    return node;
}

// Parses a full expression
Node* parse_expr(Lexer* lexer) {
    Node* node = parse_term(lexer);
    Token token = get_next_token(lexer);

    while (token.type == TOKEN_PLUS || token.type == TOKEN_MINUS) {
        Node* new_node = (Node*)malloc(sizeof(Node));
        new_node->type = NODE_OP;
        new_node->op.op = (token.type == TOKEN_PLUS) ? '+' : '-';
        new_node->op.left = node;
        new_node->op.right = parse_term(lexer);
        node = new_node;
        //printf("Parsed expression with operator: %c\n", new_node->op.op);
        token = get_next_token(lexer);
    }

    lexer->pos--; // Push back the last token
    lexer->current_char = lexer->text[lexer->pos];
    return node;
}

// Evaluates the abstract syntax tree (AST) recursively
double evaluate(Node* node) {
    if (node->type == NODE_NUM) {
        return node->num;
    } else if (node->type == NODE_ID) {
        // Handle variables here if needed
        return 0.0; // Placeholder
    } else if (node->type == NODE_FUNC) {
        double arg_value = evaluate(node->func.arg);
        double result;

        // Handle standard mathematical functions
        if (strcmp(node->func.func, "sin") == 0) {
            result = sin(arg_value);
        } else if (strcmp(node->func.func, "cos") == 0) {
            result = cos(arg_value);
        } else if (strcmp(node->func.func, "tan") == 0) {
            result = tan(arg_value);
        } else if (strcmp(node->func.func, "abs") == 0) {
            result = fabs(arg_value);
        } else if (strcmp(node->func.func, "ln") == 0) {
            result = log(arg_value);
        } else if (strcmp(node->func.func, "log") == 0) {
            result = log10(arg_value);
        } else if (strcmp(node->func.func, "asin") == 0) {
            result = asin(arg_value);
        } else if (strcmp(node->func.func, "acos") == 0) {
            result = acos(arg_value);
        } else if (strcmp(node->func.func, "atan") == 0) {
            result = atan(arg_value);
        } else if (strcmp(node->func.func, "sinh") == 0) {
            result = sinh(arg_value);
        } else if (strcmp(node->func.func, "cosh") == 0) {
            result = cosh(arg_value);
        } else if (strcmp(node->func.func, "tanh") == 0) {
            result = tanh(arg_value);
        } else if (strcmp(node->func.func, "exp") == 0) {
            result = exp(arg_value);
        } else {
            fprintf(stderr, "Error: unknown function '%s'\n", node->func.func);
            exit(EXIT_FAILURE);
        }
        return result;
    } else if (node->type == NODE_OP) {
        if (node->op.left == NULL) {
            // Unarnian operator
            double right_value = evaluate(node->op.right);
            switch (node->op.op) {
                case '-':
                    return -right_value;
                default:
                    fprintf(stderr, "Error: unknown unary operator '%c'\n", node->op.op);
                exit(EXIT_FAILURE);
            }
        } else {
            // Binary operator
            double left_value = evaluate(node->op.left);
            double right_value = evaluate(node->op.right);
            double result;

            switch (node->op.op) {
                case '+':
                    result = left_value + right_value;
                break;
                case '-':
                    result = left_value - right_value;
                break;
                case '*':
                    result = left_value * right_value;
                break;
                case '/':
                    result = left_value / right_value;
                break;
                case '^':
                    result = pow(left_value, right_value);
                break;
                default:
                    fprintf(stderr, "Error: unknown binary operator '%c'\n", node->op.op);
                exit(EXIT_FAILURE);
            }
            return result;
        }
    }

    fprintf(stderr, "Error: unknown node type\n");
    exit(EXIT_FAILURE);
}

// Frees memory used by the abstract syntax tree (AST)
void free_node(Node* node) {
    if (node == NULL) return;
    if (node->type == NODE_OP) {
        free_node(node->op.left);
        free_node(node->op.right);
    } else if (node->type == NODE_FUNC) {
        free_node(node->func.arg);
    }
    free(node);
}

char* replace_x_in_function(const char* function_str, double number) {
    char number_str[32];
    snprintf(number_str, sizeof(number_str), "%.2f", number);  // Преобразуем число в строку с точностью до 2 знаков

    // Вычисляем новый размер строки: заменяем каждый 'x' на длину number_str
    int new_len = 0;
    for (int i = 0; function_str[i] != '\0'; i++) {
        new_len += (function_str[i] == 'x') ? strlen(number_str) : 1;
    }

    // Выделяем память для новой строки
    char* result = (char*)malloc(new_len + 1);  // +1 для завершающего нуля
    if (!result) {
        return NULL;  // Проверка на успешное выделение памяти
    }

    // Заполняем новую строку, заменяя 'x' на number_str
    int pos = 0;
    for (int i = 0; function_str[i] != '\0'; i++) {
        if (function_str[i] == 'x') {
            strcpy(&result[pos], number_str);  // Вставляем number_str на место 'x'
            pos += strlen(number_str);
        } else {
            result[pos++] = function_str[i];  // Копируем символ, если это не 'x'
        }
    }
    result[pos] = '\0';  // Завершаем строку

    return result;
}

// Main part of program, gets everything ready, uses test cases
int main(int argc, char* argv[]) {
    clock_t start, end;
    double cpu_time_used;

    // Проверка на обязательные параметры
    if (argc < 3) {
        fprintf(stderr, "Wrong parametres. Use as: %s <expression> <output_file> [limits]\n", argv[0]);
        return 1;
    }

    const char* expression = argv[1];
    const char* output_file = argv[2];
    Limits limits = {-10, 10, -10, 10};  // Значения по умолчанию

    // Проверка на наличие третьего параметра limits
    if (argc == 4) {
        limits = parse_limits(argv[3]);
    }

    printf("Expression: %s\n", expression);
    printf("Output file: %s\n", output_file);
    printf("Limits: x_min=%.2f, x_max=%.2f, y_min=%.2f, y_max=%.2f\n",
           limits.x_min, limits.x_max, limits.y_min, limits.y_max);

    start = clock();  // Старт замера времени

    // Открываем .ps файл для записи
    FILE* file = fopen(output_file, "w");
    if (!file) {
        fprintf(stderr, "Unable to open output file: %s\n", output_file);
        return 1;
    }

    fprintf(file, "%%!PS-Adobe-2.0\n");
    fprintf(file, "%%%%Title: Function graph %s\n", expression);
    fprintf(file, "%%%%Creator: C Program\n");
    fprintf(file, "%%%%Pages: 1\n");
    fprintf(file, "%%%%BoundingBox: 0 0 500 500\n");
    fprintf(file, "%%%%EndComments\n\n");

    // Set line width
    fprintf(file, "1 setlinewidth\n");

    // Square field 400x400 in the center of a 500x500 page
    int margin = 30;  // Margin from the edges of the page
    int size = 513;   // Size of the square for the coordinate plane

    // X and Y axis zero positions
    double x_zero = margin + (0 - limits.x_min) / (limits.x_max - limits.x_min) * size;
    double y_zero = margin + (0 - limits.y_min) / (limits.y_max - limits.y_min) * size;

    // Set color to red
    fprintf(file, "1 0 0 setrgbcolor\n");

    // Draw X axis
    fprintf(file, "newpath\n%lf %d moveto\n%lf %d lineto\nstroke\n", x_zero, margin, x_zero, margin + size);
    // Draw Y axis
    fprintf(file, "newpath\n%d %lf moveto\n%d %lf lineto\nstroke\n", margin, y_zero, margin + size, y_zero);

    // Draw the border around the coordinate plane
    fprintf(file, "newpath\n%d %d moveto\n%d %d lineto\n%d %d lineto\n%d %d lineto\nclosepath\nstroke\n",
        margin, margin,
        margin + size, margin,
        margin + size, margin + size,
        margin, margin + size);

    // Axis labels
    fprintf(file, "/Helvetica findfont 10 scalefont setfont\n");

    // Set color to black
    fprintf(file, "0 0 0 setrgbcolor\n");

    // Draw min and max X labels on the borders
    fprintf(file, "%d %d moveto (%lf) show\n", margin, margin - 20, limits.x_min); // bottom-left corner (min x)
    fprintf(file, "%d %d moveto (%lf) show\n", margin + size, margin - 20, limits.x_max); // bottom-right corner (max x)

    // Draw min and max Y labels on the borders
    fprintf(file, "%d %d moveto (%lf) show\n", margin - 30, margin, limits.y_min); // bottom-left corner (min y)
    fprintf(file, "%d %d moveto (%lf) show\n", margin - 30, margin + size, limits.y_max); // top-left corner (max y)

    // Draw the function graph
    fprintf(file, "newpath\n");


    // Вычисление и запись точек графика
    int first_point = 1;
    for (float x = limits.x_min; x <= limits.x_max; x += 0.01) {
        // Замена 'x' в выражении на текущее значение x
        char* expression_new = replace_x_in_function(expression, x);
        Lexer* lexer = create_lexer(expression_new);
        Node* syntax_tree = parse_expr(lexer);
        double result = evaluate(syntax_tree);

        // Проверка, попадает ли результат в пределы y
        if (result >= limits.y_min && result <= limits.y_max) {
            // Преобразование координат в координаты для PostScript
            double x_pos = margin + (x - limits.x_min) * (500 / (limits.x_max - limits.x_min));
            double y_pos = margin + (result - limits.y_min) * (500 / (limits.y_max - limits.y_min));

            if (first_point) {
                fprintf(file, "%.2f %.2f moveto\n", x_pos, y_pos);
                first_point = 0;
            } else {
                fprintf(file, "%.2f %.2f lineto\n", x_pos, y_pos);
            }
        }

        // Освобождение памяти
        free(expression_new);
        free_node(syntax_tree);
        free(lexer);
    }

    // Завершение пути и рисование графика
    fprintf(file, "stroke\n");
    fprintf(file, "showpage\n");

    fclose(file);

    end = clock();  // Конец замера времени
    cpu_time_used = ((double)(end - start)) / CLOCKS_PER_SEC;
<<<<<<< HEAD
    printf("Time: %f seconds\n", cpu_time_used);
=======
    printf("Time spent: %f секунд\n", cpu_time_used);
>>>>>>> 380d2e77

    return 0;
}
<|MERGE_RESOLUTION|>--- conflicted
+++ resolved
@@ -578,11 +578,7 @@
 
     end = clock();  // Конец замера времени
     cpu_time_used = ((double)(end - start)) / CLOCKS_PER_SEC;
-<<<<<<< HEAD
-    printf("Time: %f seconds\n", cpu_time_used);
-=======
     printf("Time spent: %f секунд\n", cpu_time_used);
->>>>>>> 380d2e77
 
     return 0;
 }
